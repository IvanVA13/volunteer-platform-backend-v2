--- conflicted
+++ resolved
@@ -1,12 +1,7 @@
 const environment = {
-<<<<<<< HEAD
     PORT: process.env.PORT || 3000,
+    SALT_PASSWORD: process.env.SALT_PASSWORD,
+    JWT_SECRET: process.env.JWT_SECRET,
 }
-=======
-  PORT: process.env.PORT || 3000,
-  SALT_PASSWORD: process.env.SALT_PASSWORD,
-  JWT_SECRET: process.env.JWT_SECRET,
-};
->>>>>>> a597b565
 
 export default environment