<<<<<<< HEAD
import { Module } from '@nestjs/common'

import { RequestsModule } from './requests/requests.module'
import { DbModule } from './db/db.module'
=======
import { Module, Global } from '@nestjs/common';
import { PrismaService } from './prisma.service';
import { UsersModule } from './users/users.module';
>>>>>>> a597b565

@Global()
@Module({
<<<<<<< HEAD
    imports: [RequestsModule, DbModule],
=======
  imports: [UsersModule],
  controllers: [],
  providers: [PrismaService],
  exports: [PrismaService],
>>>>>>> a597b565
})
export class AppModule {}<|MERGE_RESOLUTION|>--- conflicted
+++ resolved
@@ -1,23 +1,12 @@
-<<<<<<< HEAD
-import { Module } from '@nestjs/common'
-
-import { RequestsModule } from './requests/requests.module'
-import { DbModule } from './db/db.module'
-=======
-import { Module, Global } from '@nestjs/common';
-import { PrismaService } from './prisma.service';
-import { UsersModule } from './users/users.module';
->>>>>>> a597b565
+import { Module, Global } from '@nestjs/common'
+import { PrismaService } from './prisma.service'
+import { UsersModule } from './users/users.module'
 
 @Global()
 @Module({
-<<<<<<< HEAD
-    imports: [RequestsModule, DbModule],
-=======
-  imports: [UsersModule],
-  controllers: [],
-  providers: [PrismaService],
-  exports: [PrismaService],
->>>>>>> a597b565
+    imports: [UsersModule],
+    controllers: [],
+    providers: [PrismaService],
+    exports: [PrismaService],
 })
 export class AppModule {}