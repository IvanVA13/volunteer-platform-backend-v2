--- conflicted
+++ resolved
@@ -34,37 +34,6 @@
 }
 
 model User {
-<<<<<<< HEAD
-  id String @id() @default(uuid())
-  email String
-  password String
-  requests Request[]
-}
-
-model Request {
-  id String @id() @default(uuid())
-  title String
-  description String
-  category Category
-  city String
-  status Status @default(active)
-  user User    @relation(fields: [userId], references: [id])
-  userId String
-  createdAt DateTime @default(now())
-  updatedAt DateTime @updatedAt
-}
-
-enum Category {
-  medical
-  food
-  transport
-  other
-}
-enum Status {
-  active
-  completed
-  cancelled
-=======
   id            String      @id @default(uuid())
   email         String      @unique
   password      String
@@ -124,5 +93,4 @@
   @@index([requestId])
   @@index([volunteerId])
   @@map("responses")
->>>>>>> a597b565
 }